--- conflicted
+++ resolved
@@ -13,14 +13,9 @@
     "BRIDGE_ALREADY_ADDED": "bridge has already been added to the server",
     "NO_SUCH_MAC": "the server does not know of a bridge with the MAC address '{mac}'",
     "CURRENTLY_SEARCHING": "currently searching for bridges",
-<<<<<<< HEAD
-    "LINK_BUTTON_NOT_PRESSED": "the link button was not pressed",
-    "NOT_IMPLEMENTED": "feature not implemented yet"
-=======
     "NOT_IMPLEMENTED": "feature not implemented yet",
     "NO_LINKBUTTON": "link button not pressed",
     "INVALID_NAME": "user name is too short"
->>>>>>> 3aebc13e
 }
 
 class ErrorCodeDict(dict):
