--- conflicted
+++ resolved
@@ -86,14 +86,9 @@
             print("Invalid number, must be a positive integer")
     return light_num
 
-<<<<<<< HEAD
-@tornado.gen.coroutine    
+    
 def reset_lamp(): 
     resets = 0
-=======
-@tornado.gen.coroutine
-def reset_lamp():
->>>>>>> a43653b3
     while True:
         print("Plug in a lamp, and enter 'reset' to reset a lamp")
         print("Enter 'done' when all lamps have been reset")
@@ -107,14 +102,9 @@
                 print("Failed to reset lamp")
         elif i == "done":
             break
-<<<<<<< HEAD
-    return reset
+    return resets
     
-=======
-        except playhouse.BulbNotResetException:
-            print("Failed to reset a bulb, trying again...")
 
->>>>>>> a43653b3
 @tornado.gen.coroutine
 def do_stuff():
     usernames = {}
@@ -126,7 +116,6 @@
 
             bridge = yield pick_bridge()
 
-<<<<<<< HEAD
             name = create_user()
             
             light_num = yield reset_lamp()
@@ -142,28 +131,7 @@
                         del res['lastscan']
                         print("Found", len(res), "lights")
                         break
-=======
-            create_user()
 
-            light_num = enter_num("Enter the number of lights to add to bridge:")
-
-
-
-            print("Plug in each lamp one by one")
-            for i in range(1, light_num + 1):
-                reset_lamp()
-
-            print("All bulbs reset")
-            input("Plug in all {} reset lamps and press enter:".format(light_num))
-            yield bridge.search_lights()
-            while True:
-                yield tornado.gen.Task(loop.add_timeout, datetime.timedelta(seconds=10))
-                res = yield bridge.get_new_lights()
-                if res['lastscan'] != 'active':
-                    del res['lastscan']
-                    print("Found", len(res), "lights")
-                    break
->>>>>>> a43653b3
 
             usernames[bridge.serial_number] = name
 
