--- conflicted
+++ resolved
@@ -36,9 +36,10 @@
 
 @tornado.gen.coroutine
 def pick_bridge():
-    bridges = yield playhouse.discover()
-    
+       
     while True:
+        print("Beginning search for bridges")
+        bridges = yield playhouse.discover()
         bridge_map = dict()
         if len(bridges) != 0:
             print("Found bridges:")
@@ -104,44 +105,12 @@
   
             prompt = ask_for_y("Is it (y/n)?")
                 
-            print("Beginning search for bridges")
-            bridges = yield playhouse.discover()
-
-<<<<<<< HEAD
             bridge = yield pick_bridge()
 
             create_user()
             
             light_num = enter_num("Enter the number of lights to add to bridge:")
-=======
-            bridge = None
-            if len(bridges) != 0:
-                bridge_map = dict()
-                print("Found bridges:")
-                for b in bridges:
-                    bridge_map[b.serial_number] = b
-                    print(b.serial_number)
-                while True:
-                    mac = input("Enter the bridge MAC, or nothing to pick a manual IP address")
-                    if mac == "":
-                        break
-                    bridge = bridge_map.get(mac)
-                    if bridge is None:
-                        print("Not a correct MAC address")
-                    else:
-                        break
-            else:
-                print("No bridges found")
-            if bridge is None:
-                while True:
-                    try:
-                        ip = input("Enter manual IP address:")
-                        bridge = yield playhouse.Bridge(ip)
-                        print("Using bridge with MAC adress", bridge.serial_number)
-                        break
-                    except playhouse.NoBridgeFoundException:
-                        print("No bridge found at given adress")
->>>>>>> 4c550f79
+
 
 
             print("Plug in each lamp one by one")
