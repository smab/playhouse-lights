
import threading
import traceback

import tornado.escape
import tornado.gen
import tornado.ioloop
import tornado.web

import errorcodes
import playhouse


def return_json(func):
    def new_func(self, *args, **kwargs):
        self.set_header("Content-Type", "application/json")
        data = func(self, *args, **kwargs)
        self.write(tornado.escape.json_encode(data))
    return new_func

def json_parser(func):
    def new_post(self, *args, **kwargs):
        try:
            data = tornado.escape.json_decode(self.request.body)
            return func(self, data, *args, **kwargs)
        except UnicodeDecodeError:
            return errorcodes.NOT_UNICODE
        except ValueError:
            return errorcodes.INVALID_JSON
    return new_post

def json_validator(jformat):
    def decorator(func):
        def is_valid(data, jf):
            print("Testing", data, "vs", jf)
            if type(jf) is dict:
                # handle optional keys (?-prefixed)
                all_keys = set(x[1:] if x[0] == '?' else x for x in jf)
                required_keys = set(x for x in jf if x[0] != '?')
                jf = {k[1:] if k[0] == '?' else k: v for k, v in jf.items()}
            # don't even ask
            return (type(jf) is list and type(data) is list and all(is_valid(d, jf[0]) for d in data)) or \
                   (type(jf) is tuple and type(data) is list and len(data) == len(jf) and all(is_valid(a, b) for a, b in zip(data, jf))) or \
                   (type(jf) is dict and type(data) is dict and data.keys() <= all_keys and data.keys() >= required_keys and all(is_valid(data[k], jf[k]) for k in data)) or \
                   (type(jf) is set and type(data) in jf) or \
                   (type(jf) is type and type(data) is jf)
        
        def new_func(self, data, *args, **kwargs):
            if is_valid(data, jformat):
                return func(self, data, *args, **kwargs)
            else:
                return errorcodes.INVALID_FORMAT
        
        return new_func
    
    return decorator


class LightsHandler(tornado.web.RequestHandler):
    @return_json
    @json_parser
    @json_validator([{"x": int, "y": int, "change": dict}])
    def post(self, data):
        print("Request was", data)
        for light in data:
            grid.set_state(light['x'], light['y'], **light['change'])
        grid.commit()
        return {"state": "success"}

class LightsAllHandler(tornado.web.RequestHandler):
    @return_json
    @json_parser
    @json_validator(dict)
    def post(self, data):
        grid.set_all(**data)
        grid.commit()
        return {"state": "success"}

class BridgesHandler(tornado.web.RequestHandler):
    @return_json
    def get(self):
        res = {"state": "success"}
        for mac, bridge in grid.bridges.items():
            res[mac] = {
                "ip": bridge.ipaddress,
                "username": bridge.username,
                "valid_username": bridge.logged_in,
                "lights": len(bridge.get_lights()) if bridge.logged_in else -1
            }
        return res

class BridgesAddHandler(tornado.web.RequestHandler):
    @return_json
    @json_parser
    @json_validator({"ip": str, "?username": {str, type(None)}})
    def post(self, data):
        try:
            username = data.get("username", None)
            bridge = grid.add_bridge(data['ip'], username)
        except playhouse.BridgeAlreadyAddedException:
            return errorcodes.BRIDGE_ALREADY_ADDED
        except:
            return errorcodes.BRIDGE_NOT_FOUND.format(ip=data['ip'])
        return {"state": "success", "mac": bridge.serial_number, "valid_username": bridge.logged_in}

class BridgesMacHandler(tornado.web.RequestHandler):
    @return_json
    @json_parser
    @json_validator({"username": {str, type(None)}})
    def post(self, data, mac):
        if mac not in grid.bridges:
            return errorcodes.NO_SUCH_MAC.format(mac=mac)
        grid.bridges[mac].set_username(data['username'])
        return {"state": "success", "username": data['username'], "valid_username": grid.bridges[mac].logged_in}

    @return_json
    def delete(self, mac):
        if mac not in grid.bridges:
            return errorcodes.NO_SUCH_MAC.format(mac=mac)
        
        del grid.bridges[mac]
        return {"state": "success"}
        



event = threading.Event()
new_bridges = []

class BridgesSearchHandler(tornado.web.RequestHandler):
    @return_json
    def post(self):
        if event.is_set():
            return errorcodes.CURRENTLY_SEARCHING
        
        def myfunc():
            global new_bridges
            event.set()
            print("running")
            new_bridges = playhouse.discover()
            print("finished")
            event.clear()
        thread = threading.Thread()
        thread.run = myfunc
        thread.start()
        
        return {"state": "success"}

class BridgesSearchResultHandler(tornado.web.RequestHandler):
    @return_json
    def get(self):
        if event.is_set():
            return errorcodes.CURRENTLY_SEARCHING
        
        return {"state": "success", "bridges": {b.serial_number: b.ipaddress for b in new_bridges}}
        
        
class BridgeLampSearchHandler(tornado.web.RequestHandler):
    @return_json
    @json_parser
    def post(self, data, mac):        
        if mac not in grid.bridges:
            return errorcodes.NO_SUCH_MAC.format(mac=mac)
        grid.bridges[mac].search_lights()
        return {"state": "success"}
        
class GridHandler(tornado.web.RequestHandler):
    @return_json
    @json_parser
    def post(self, data):
        try:
            g = []
            for d_row in data:
                row = []
                for d_lamp in d_row:
                    lamp = (d_lamp["mac"],d_lamp["lamp"])
                    row.append(lamp)
                g.append(row)              
            grid.set_grid(g)
            return {"state": "success"}
        except UnicodeDecodeError:
            return errorcodes.NOT_UNICODE
        #except playhouse.UnknownBridgeException as e:
        #    return errorcodes.NO_SUCH_MAC.format(mac=e.mac)
        except ValueError:
            return errorcodes.INVALID_JSON
            
    @return_json    
    def get(self):
        data = []
        for row in grid.grid:
            row_data = []
            for (mac, lamp) in row:
                row_data.append({"mac":mac,"lamp":lamp})
            data.append(row_data)
        return data


class GridHandler(tornado.web.RequestHandler):
    @return_json
    def get(self):
        return {"state": "success", "grid": grid.grid, "height": grid.height, "width": grid.width}
    
    @return_json
    @json_parser
    @json_validator([[(str, int)]])
    def put(self, data):
        grid.set_grid(data)
        return {"state": "success"}

class BridgesSaveHandler(tornado.web.RequestHandler):
    @return_json
    def post(self):
        # TODO
        return errorcodes.NOT_IMPLEMENTED

class GridSaveHandler(tornado.web.RequestHandler):
    @return_json
    def post(self):
        # TODO
        return errorcodes.NOT_IMPLEMENTED

application = tornado.web.Application([
    (r'/lights', LightsHandler),
    (r'/lights/all', LightsAllHandler),
    (r'/bridges', BridgesHandler),
    (r'/bridges/add', BridgesAddHandler),
    (r'/bridges/([0-9a-f]{12})', BridgesMacHandler),
    (r'/bridges/([0-9a-f]{12})/lampsearch', BridgeLampSearchHandler),
    (r'/bridges/search', BridgesSearchHandler),
    (r'/bridges/search/result', BridgesSearchResultHandler),
<<<<<<< HEAD
    (r'/grid', GridHandler)
=======
    (r'/bridges/save', BridgesSaveHandler),
    (r'/grid', GridHandler),
    (r'/grid/save', GridSaveHandler),
>>>>>>> 9226d98e
])


def init_lightgrid():
    with open('config.json', 'r') as file:
        config = tornado.escape.json_decode(file.read())
        config["grid"] = [ [ (x[0], x[1]) for x in row ] for row in config["grid"] ]
        print(config)

    grid = playhouse.LightGrid(config["usernames"], config["grid"], buffered=True)
    for ip in config["ips"]:
        try:
            grid.add_bridge(ip)
        except:
            traceback.print_exc()
            print("Couldn't add ip", ip)
    return grid



if __name__ == "__main__":
    grid = init_lightgrid()

    application.listen(4711)
    tornado.ioloop.IOLoop.instance().start()<|MERGE_RESOLUTION|>--- conflicted
+++ resolved
@@ -193,20 +193,7 @@
             for (mac, lamp) in row:
                 row_data.append({"mac":mac,"lamp":lamp})
             data.append(row_data)
-        return data
-
-
-class GridHandler(tornado.web.RequestHandler):
-    @return_json
-    def get(self):
-        return {"state": "success", "grid": grid.grid, "height": grid.height, "width": grid.width}
-    
-    @return_json
-    @json_parser
-    @json_validator([[(str, int)]])
-    def put(self, data):
-        grid.set_grid(data)
-        return {"state": "success"}
+        return {"state":"success", "grid":data, "width":grid.width, "height":grid.height}
 
 class BridgesSaveHandler(tornado.web.RequestHandler):
     @return_json
@@ -229,13 +216,9 @@
     (r'/bridges/([0-9a-f]{12})/lampsearch', BridgeLampSearchHandler),
     (r'/bridges/search', BridgesSearchHandler),
     (r'/bridges/search/result', BridgesSearchResultHandler),
-<<<<<<< HEAD
-    (r'/grid', GridHandler)
-=======
+    (r'/grid', GridHandler),
     (r'/bridges/save', BridgesSaveHandler),
-    (r'/grid', GridHandler),
     (r'/grid/save', GridSaveHandler),
->>>>>>> 9226d98e
 ])
 
 
